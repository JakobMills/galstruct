--- conflicted
+++ resolved
@@ -28,16 +28,6 @@
 import torch as tt
 import numpy as np
 
-<<<<<<< HEAD
-import rotcurve
-import transforms 
-from utils import (
-    calc_spiral_angle,
-    calc_sigma2_glong,
-    calc_sigma2_glat,
-    calc_sigma2_vlsr,
-)
-=======
 from galstruct.model import rotcurve, transforms
 from galstruct.model.utils import (
     calc_spiral_angle,
@@ -45,47 +35,10 @@
     calc_sigma2_glat,
 )
 
->>>>>>> 16b489a0
 
 class Model:
     """
     This class generates a model galaxy, with default parameters provided.
-<<<<<<< HEAD
-    """     
-
-    #init helps us to define some default model parameters
-    def __init__(self,
-                 
-                #these are physical parameters of the model
-                az0 = tt.tensor(np.pi),
-                R0 = tt.tensor(8.5), 
-                a2 = tt.tensor(0.95), 
-                a3= tt.tensor(1.65),
-                Rref = tt.tensor(8.0),
-
-                #these are the Sun's kinematic parameters in the model
-                Usun = tt.tensor(0.0),
-                Vsun = tt.tensor(0.0), 
-                Wsun = tt.tensor(0.0),
-                Zsun = tt.tensor(0.0),
-                Upec = tt.tensor(0.0), 
-                Vpec = tt.tensor(0.0),
-
-                #angular parameters dictating the shape of the spiral arms
-                pitch = tt.tensor(0.0),
-                roll = tt.tensor(0.0),
-                warp_amp = tt.tensor([0.0]), 
-                warp_off = tt.tensor([0.0]),
-
-                #parameters defining the spread in the spiral arms
-                sigma_arm_height = tt.tensor(0.0), 
-                sigma_arm_plane = tt.tensor(0.0),
-                sigmaV = tt.tensor(0.0)):     
-
-        self.az0 = az0
-        self.R0 = R0
-        self.a2 = a2 #a2 and a3 are needed for the rotcurve_constraints function to obtain R0a22, lam, loglam, term1, and term2
-=======
     """
 
     # init helps us to define some default model parameters
@@ -118,17 +71,12 @@
         self.az0 = az0
         self.R0 = R0
         self.a2 = a2  # a2 and a3 are needed for the rotcurve_constraints function to obtain R0a22, lam, loglam, term1, and term2
->>>>>>> 16b489a0
         self.a3 = a3
         self.Rref = Rref
 
         self.Usun = Usun
         self.Vsun = Vsun
-<<<<<<< HEAD
-        self.Wsun = Wsun 
-=======
         self.Wsun = Wsun
->>>>>>> 16b489a0
         self.Zsun = Zsun
         self.Upec = Upec
         self.Vpec = Vpec
@@ -142,16 +90,6 @@
         self.sigma_arm_plane = sigma_arm_plane
         self.sigmaV = sigmaV
 
-<<<<<<< HEAD
-        #here we use some of the above defined model parameters to perform necessary calculations
-        self.tilt = tt.asin(self.Zsun / self.R0 / 1000.0)
-        self.cos_tilt, self.sin_tilt = tt.cos(self.tilt), tt.sin(self.tilt) 
-        self.cos_roll, self.sin_roll = tt.cos(self.roll), tt.sin(self.roll)
-        self.R0a22, self.lam, self.loglam, self.term1, self.term2 = rotcurve.rotcurve_constants(self.R0, self.a2, self.a3)
-        self.theta0 = rotcurve.calc_theta(self.R0, self.R0a22, self.lam, self.loglam, self.term1, self.term2)
-    
-    def model_vlsr(self,
-=======
         # here we use some of the above defined model parameters to perform necessary calculations
         self.tilt = tt.asin(self.Zsun / self.R0 / 1000.0)
         self.cos_tilt, self.sin_tilt = tt.cos(self.tilt), tt.sin(self.tilt)
@@ -163,7 +101,6 @@
 
     def model_vlsr(
         self,
->>>>>>> 16b489a0
         dist,
         cos_glong,
         sin_glong,
@@ -263,41 +200,15 @@
             cos_glat,
             sin_glat,
         )
-<<<<<<< HEAD
-        vlsr.sum().backward()
-        dvlsr_ddist = dist.grad
-        return glong, glat, vlsr, dvlsr_ddist, dist
+        return glong, glat, vlsr, dist
 
     def model_spread(self, az):
-        '''
-=======
-        return glong, glat, vlsr, dist
-
-    def model_spread(self, az):
-        """
->>>>>>> 16b489a0
+        """
         This adds 3D spread to the spiral arm's structure using the following parameters:
 
         sigmaV :: spiral FWHM velocity width (km/s)
         sigma_arm_plane :: spiral FWHM physical width in the plane (kpc)
         sigma_arm_height :: spiral FWHM physical width perpendicular to plane (kpc)
-<<<<<<< HEAD
-        
-        '''
-        glong, glat, vlsr, dvlsr_ddist, dist = self.model(az)
-        
-        angle = calc_spiral_angle(az, dist, self.pitch, self.R0)
-        sigma2_glat = calc_sigma2_glat(dist, self.sigma_arm_height)
-        sigma2_glong = calc_sigma2_glong(dist, angle, self.sigma_arm_plane)
-        sigma2_vlsr = self.sigmaV ** 2.0 + calc_sigma2_vlsr(
-            dvlsr_ddist, angle, self.sigma_arm_plane
-        )
-        glong = glong + tt.randn_like(glong) * tt.sqrt(sigma2_glong)
-        glat = glat + tt.randn_like(glat) * tt.sqrt(sigma2_glat)
-        vlsr = vlsr + tt.randn_like(vlsr) * tt.sqrt(sigma2_vlsr)
-        
-        return tt.stack((glong, glat, vlsr)).T.detach()
-=======
 
         """
         glong, glat, vlsr, dist = self.model(az)
@@ -312,5 +223,4 @@
         return (
             tt.stack((glong, glat, vlsr)).T.detach(),
             tt.stack((sigma2_glong, sigma2_glat)).T.detach(),
-        )
->>>>>>> 16b489a0
+        )